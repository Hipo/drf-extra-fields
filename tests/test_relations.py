from rest_framework import serializers
from rest_framework.test import APISimpleTestCase

from drf_extra_fields.relations import (
    PresentablePrimaryKeyRelatedField,
    PresentableSlugRelatedField,
)
from .utils import MockObject, MockQueryset


class PresentationSerializer(serializers.Serializer):
    def to_representation(self, instance):
        return {"pk": instance.pk, "name": instance.name}


<<<<<<< HEAD
class RecursiveSerializer(serializers.Serializer):
    pk = serializers.CharField()
    recursive_field = PresentablePrimaryKeyRelatedField(
        queryset=MockQueryset([]),
        presentation_serializer="tests.test_relations.RecursiveSerializer",
    )
    recursive_fields = PresentablePrimaryKeyRelatedField(
        queryset=MockQueryset([]),
        presentation_serializer="tests.test_relations.RecursiveSerializer",
        many=True
=======
class SerializerWithPresentable(serializers.Serializer):
    test_many_field = PresentablePrimaryKeyRelatedField(
        queryset=MockQueryset([]),
        presentation_serializer=PresentationSerializer,
        read_source="foo_property", many=True
    )
    test_function_field = PresentablePrimaryKeyRelatedField(
        queryset=MockQueryset([]),
        presentation_serializer=PresentationSerializer,
        read_source="foo_function", many=True
    )
    test_field = PresentablePrimaryKeyRelatedField(
        queryset=MockQueryset([MockObject(pk=1, name="foo")]),
        presentation_serializer=PresentationSerializer,
        read_source="bar_property", many=False
>>>>>>> 6b207367
    )


class TestPresentablePrimaryKeyRelatedField(APISimpleTestCase):
    def setUp(self):
        self.queryset = MockQueryset(
            [
                MockObject(pk=1, name="foo"),
                MockObject(pk=2, name="bar"),
                MockObject(pk=3, name="baz"),
            ]
        )
        self.instance = self.queryset.items[2]
        self.field = PresentablePrimaryKeyRelatedField(
            queryset=self.queryset, presentation_serializer=PresentationSerializer
        )

    def test_representation(self):
        representation = self.field.to_representation(self.instance)
        expected_representation = PresentationSerializer(self.instance).data
        assert representation == expected_representation

    def test_read_source_with_context(self):
        representation = SerializerWithPresentable(self.instance)
        expected_representation = [PresentationSerializer(x).data for x in MockObject().foo_property]
        assert representation.data['test_many_field'] == expected_representation
        assert representation.data['test_function_field'] == expected_representation

        expected_representation = PresentationSerializer(MockObject().bar_property).data
        assert representation.data['test_field'] == expected_representation


class TestPresentableSlugRelatedField(APISimpleTestCase):
    def setUp(self):
        self.queryset = MockQueryset(
            [
                MockObject(pk=1, name="foo"),
                MockObject(pk=2, name="bar"),
                MockObject(pk=3, name="baz"),
            ]
        )
        self.instance = self.queryset.items[2]
        self.field = PresentableSlugRelatedField(
            slug_field="name",
            queryset=self.queryset,
            presentation_serializer=PresentationSerializer,
        )

    def test_representation(self):
        representation = self.field.to_representation(self.instance)
        expected_representation = PresentationSerializer(self.instance).data
        assert representation == expected_representation


class TestRecursivePresentablePrimaryKeyRelatedField(APISimpleTestCase):
    def setUp(self):
        self.related_object = MockObject(
            pk=3,
            name="baz",
            recursive_fields=[
                MockObject(pk=6, name="foo", recursive_fields=[], recursive_field=None),
                MockObject(pk=7, name="baz", recursive_fields=[], recursive_field=None)
            ],
            recursive_field=MockObject(
                pk=4,
                name="foobar",
                recursive_fields=[],
                recursive_field=MockObject(
                    pk=5,
                    name="barbaz",
                    recursive_fields=[],
                    recursive_field=None
                )
            ),
        )

    def test_recursive(self):
        serializer = RecursiveSerializer(self.related_object)
        assert serializer.data == {
            'pk': '3',
            'recursive_field': {
                'pk': '4',
                'recursive_field': {
                    'pk': '5',
                    'recursive_field': None,
                    'recursive_fields': []
                },
                'recursive_fields': []
            },
            'recursive_fields': [
                {
                    'pk': '6',
                    'recursive_field': None,
                    'recursive_fields': []
                },
                {
                    'pk': '7',
                    'recursive_field': None,
                    'recursive_fields': []
                }
            ]
        }<|MERGE_RESOLUTION|>--- conflicted
+++ resolved
@@ -13,7 +13,6 @@
         return {"pk": instance.pk, "name": instance.name}
 
 
-<<<<<<< HEAD
 class RecursiveSerializer(serializers.Serializer):
     pk = serializers.CharField()
     recursive_field = PresentablePrimaryKeyRelatedField(
@@ -24,7 +23,9 @@
         queryset=MockQueryset([]),
         presentation_serializer="tests.test_relations.RecursiveSerializer",
         many=True
-=======
+    )
+
+
 class SerializerWithPresentable(serializers.Serializer):
     test_many_field = PresentablePrimaryKeyRelatedField(
         queryset=MockQueryset([]),
@@ -40,8 +41,6 @@
         queryset=MockQueryset([MockObject(pk=1, name="foo")]),
         presentation_serializer=PresentationSerializer,
         read_source="bar_property", many=False
->>>>>>> 6b207367
-    )
 
 
 class TestPresentablePrimaryKeyRelatedField(APISimpleTestCase):
