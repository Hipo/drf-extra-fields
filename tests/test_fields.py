--- conflicted
+++ resolved
@@ -5,12 +5,10 @@
 import django
 from django.core.exceptions import ValidationError
 from django.test import TestCase, override_settings
-<<<<<<< HEAD
-from django.utils import timezone
-=======
+
 from mock import patch
 import pytz
->>>>>>> da542863
+
 from rest_framework import serializers
 
 from drf_extra_fields import compat
@@ -218,12 +216,7 @@
         """
         now = datetime.datetime.now()
         errmsg = "Please upload a valid file."
-<<<<<<< HEAD
-        serializer = UploadedBase64FileSerializer(data={'created': now,
-                                                        'file': 'abc'})
-=======
         serializer = UploadedBase64FileSerializer(data={'created': now, 'file': 'abc'})
->>>>>>> da542863
         self.assertFalse(serializer.is_valid())
         self.assertEqual(serializer.errors, {'file': [errmsg]})
 
@@ -334,11 +327,7 @@
         self.assertFalse(serializer.is_valid())
 
 
-<<<<<<< HEAD
-
-=======
 # Backported from django_rest_framework/tests/test_fields.py
->>>>>>> da542863
 def get_items(mapping_or_list_of_two_tuples):
     # Tests accept either lists of two tuples, or dictionaries.
     if isinstance(mapping_or_list_of_two_tuples, dict):
@@ -485,35 +474,18 @@
               'upper': '2001-02-02T13:00:00Z',
               'bounds': '[)'},
              compat.DateTimeTZRange(
-<<<<<<< HEAD
-                 **{'lower': datetime.datetime(
-                     2001, 1, 1, 13, 00, tzinfo=timezone.utc),
-                    'upper': datetime.datetime(
-                     2001, 2, 2, 13, 00, tzinfo=timezone.utc),
-=======
                  **{'lower': datetime.datetime(2001, 1, 1, 13, 00, tzinfo=pytz.utc),
                     'upper': datetime.datetime(2001, 2, 2, 13, 00, tzinfo=pytz.utc),
->>>>>>> da542863
                     'bounds': '[)'})),
             ({'upper': '2001-02-02T13:00:00Z',
               'bounds': '[)'},
              compat.DateTimeTZRange(
-<<<<<<< HEAD
-                 **{'upper': datetime.datetime(
-                     2001, 2, 2, 13, 00, tzinfo=timezone.utc),
-=======
                  **{'upper': datetime.datetime(2001, 2, 2, 13, 00, tzinfo=pytz.utc),
->>>>>>> da542863
                     'bounds': '[)'})),
             ({'lower': '2001-01-01T13:00:00Z',
               'bounds': '[)'},
              compat.DateTimeTZRange(
-<<<<<<< HEAD
-                 **{'lower': datetime.datetime(
-                     2001, 1, 1, 13, 00, tzinfo=timezone.utc),
-=======
                  **{'lower': datetime.datetime(2001, 1, 1, 13, 00, tzinfo=pytz.utc),
->>>>>>> da542863
                     'bounds': '[)'})),
             ({'empty': True},
              compat.DateTimeTZRange(**{'empty': True})),
@@ -529,15 +501,8 @@
         ]
         outputs = [
             (compat.DateTimeTZRange(
-<<<<<<< HEAD
-                **{'lower': datetime.datetime(
-                    2001, 1, 1, 13, 00, tzinfo=timezone.utc),
-                   'upper': datetime.datetime(
-                    2001, 2, 2, 13, 00, tzinfo=timezone.utc)}),
-=======
                 **{'lower': datetime.datetime(2001, 1, 1, 13, 00, tzinfo=pytz.utc),
                    'upper': datetime.datetime(2001, 2, 2, 13, 00, tzinfo=pytz.utc)}),
->>>>>>> da542863
                 {'lower': '2001-01-01T13:00:00Z',
                  'upper': '2001-02-02T13:00:00Z',
                  'bounds': '[)'}),
