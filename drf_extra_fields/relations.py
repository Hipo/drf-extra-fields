--- conflicted
+++ resolved
@@ -1,11 +1,6 @@
 from collections import OrderedDict
 
-<<<<<<< HEAD
 from django.utils.module_loading import import_string
-from rest_framework.relations import PrimaryKeyRelatedField, SlugRelatedField
-=======
->>>>>>> 6b207367
-
 from rest_framework.relations import (
     PrimaryKeyRelatedField, SlugRelatedField, MANY_RELATION_KWARGS,
     ManyRelatedField as DRFManyRelatedField
