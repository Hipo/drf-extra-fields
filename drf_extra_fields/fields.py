import base64
import binascii
import imghdr
import uuid

from django.core.exceptions import ValidationError
from django.core.files.base import ContentFile
from django.utils import six
from django.utils.translation import ugettext_lazy as _

from rest_framework.fields import (
    DateField,
    DateTimeField,
    DictField,
    FileField,
    FloatField,
    ImageField,
    IntegerField,
)
from rest_framework.utils import html
from .compat import (
    DateRange,
    DateTimeTZRange,
    NumericRange,
    postgres_fields,
)


DEFAULT_CONTENT_TYPE = "application/octet-stream"


class Base64FieldMixin(object):
<<<<<<< HEAD
    ALLOWED_TYPES = NotImplementedError
    INVALID_FILE_MESSAGE = NotImplementedError
    INVALID_TYPE_MESSAGE = NotImplementedError
=======
    @property
    def ALLOWED_TYPES(self):
        raise NotImplementedError

    @property
    def INVALID_FILE_MESSAGE(self):
        raise NotImplementedError

    @property
    def INVALID_TYPE_MESSAGE(self):
        raise NotImplementedError

>>>>>>> 11f759e2
    EMPTY_VALUES = (None, '', [], (), {})

    def __init__(self, *args, **kwargs):
        self.represent_in_base64 = kwargs.pop('represent_in_base64', False)
        super(Base64FieldMixin, self).__init__(*args, **kwargs)

    def to_internal_value(self, base64_data):
        # Check if this is a base64 string
        if base64_data in self.EMPTY_VALUES:
            return None

        if isinstance(base64_data, six.string_types):
            # Strip base64 header.
            if ';base64,' in base64_data:
                header, base64_data = base64_data.split(';base64,')

            # Try to decode the file. Return validation error if it fails.
            try:
                decoded_file = base64.b64decode(base64_data)
            except (TypeError, binascii.Error, ValueError):
                raise ValidationError(self.INVALID_FILE_MESSAGE)
            # Generate file name:
            file_name = str(uuid.uuid4())[:12]  # 12 characters are more than enough.
            # Get the file name extension:
            file_extension = self.get_file_extension(file_name, decoded_file)
            if file_extension not in self.ALLOWED_TYPES:
                raise ValidationError(self.INVALID_TYPE_MESSAGE)
            complete_file_name = file_name + "." + file_extension
            data = ContentFile(decoded_file, name=complete_file_name)
            return super(Base64FieldMixin, self).to_internal_value(data)
        raise ValidationError(_('This is not an base64 string'))

    def get_file_extension(self, filename, decoded_file):
        raise NotImplementedError

    def to_representation(self, file):
        if self.represent_in_base64:
            try:
                with open(file.path, 'rb') as f:
                    return base64.b64encode(f.read()).decode()
            except Exception:
                raise IOError("Error encoding file")
        else:
            return super(Base64FieldMixin, self).to_representation(file)


class Base64ImageField(Base64FieldMixin, ImageField):
    """
    A django-rest-framework field for handling image-uploads through raw post data.
    It uses base64 for en-/decoding the contents of the file.
    """
    ALLOWED_TYPES = (
        "jpeg",
        "jpg",
        "png",
        "gif"
    )
    INVALID_FILE_MESSAGE = _("Please upload a valid image.")
    INVALID_TYPE_MESSAGE = _("The type of the image couldn't be determined.")

    def get_file_extension(self, filename, decoded_file):
        extension = imghdr.what(filename, decoded_file)
        extension = "jpg" if extension == "jpeg" else extension
        return extension


class HybridImageField(Base64ImageField):
    """
    A django-rest-framework field for handling image-uploads through
    raw post data, with a fallback to multipart form data.
    """

    def to_internal_value(self, data):
        """
        Try Base64Field first, and then try the ImageField
        ``to_internal_value``, MRO doesn't work here because
        Base64FieldMixin throws before ImageField can run.
        """
        try:
            return Base64FieldMixin.to_internal_value(self, data)
        except ValidationError:
            return ImageField.to_internal_value(self, data)


class Base64FileField(Base64FieldMixin, FileField):
    """
    A django-rest-framework field for handling file-uploads through raw post data.
    It uses base64 for en-/decoding the contents of the file.
    """
    @property
    def ALLOWED_TYPES(self):
        raise NotImplementedError('List allowed file extensions')

    INVALID_FILE_MESSAGE = _("Please upload a valid file.")
    INVALID_TYPE_MESSAGE = _("The type of the file couldn't be determined.")

    def get_file_extension(self, filename, decoded_file):
        raise NotImplementedError('Implement file validation and return matching extension.')


class RangeField(DictField):

    range_type = None

    default_error_messages = {
        'not_a_dict': _('Expected a dictionary of items but got type "{input_type}".'),
        'too_much_content': _('Extra content not allowed "{extra}".'),
    }

    def to_internal_value(self, data):
        """
        Range instances <- Dicts of primitive datatypes.
        """
        if html.is_html_input(data):
            data = html.parse_html_dict(data)
        if not isinstance(data, dict):
            self.fail('not_a_dict', input_type=type(data).__name__)
        validated_dict = {}
        for key in ('lower', 'upper'):
            try:
                value = data.pop(key)
            except KeyError:
                continue
            validated_dict[six.text_type(key)] = self.child.run_validation(value)
        for key in ('bounds', 'empty'):
            try:
                value = data.pop(key)
            except KeyError:
                continue
            validated_dict[six.text_type(key)] = value
        if data:
            self.fail('too_much_content', extra=', '.join(map(str, data.keys())))
        return self.range_type(**validated_dict)

    def to_representation(self, value):
        """
        Range instances -> dicts of primitive datatypes.
        """
        if value.isempty:
            return {'empty': True}
        lower = self.child.to_representation(value.lower) if value.lower is not None else None
        upper = self.child.to_representation(value.upper) if value.upper is not None else None
        return {'lower': lower,
                'upper': upper,
                'bounds': value._bounds}


class IntegerRangeField(RangeField):
    child = IntegerField()
    range_type = NumericRange


class FloatRangeField(RangeField):
    child = FloatField()
    range_type = NumericRange


class DateTimeRangeField(RangeField):
    child = DateTimeField()
    range_type = DateTimeTZRange


class DateRangeField(RangeField):
    child = DateField()
    range_type = DateRange


if postgres_fields is not None:
    # monkey patch modelserializer to map Native django Range fields to
    # drf_extra_fiels's Range fields.
    from rest_framework.serializers import ModelSerializer
    ModelSerializer.serializer_field_mapping[postgres_fields.DateTimeRangeField] = DateTimeRangeField
    ModelSerializer.serializer_field_mapping[postgres_fields.DateRangeField] = DateRangeField
    ModelSerializer.serializer_field_mapping[postgres_fields.IntegerRangeField] = IntegerRangeField
    ModelSerializer.serializer_field_mapping[postgres_fields.FloatRangeField] = FloatRangeField<|MERGE_RESOLUTION|>--- conflicted
+++ resolved
@@ -30,11 +30,6 @@
 
 
 class Base64FieldMixin(object):
-<<<<<<< HEAD
-    ALLOWED_TYPES = NotImplementedError
-    INVALID_FILE_MESSAGE = NotImplementedError
-    INVALID_TYPE_MESSAGE = NotImplementedError
-=======
     @property
     def ALLOWED_TYPES(self):
         raise NotImplementedError
@@ -47,7 +42,6 @@
     def INVALID_TYPE_MESSAGE(self):
         raise NotImplementedError
 
->>>>>>> 11f759e2
     EMPTY_VALUES = (None, '', [], (), {})
 
     def __init__(self, *args, **kwargs):
