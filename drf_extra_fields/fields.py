--- conflicted
+++ resolved
@@ -6,12 +6,8 @@
 import uuid
 
 from django.core.exceptions import ValidationError
-<<<<<<< HEAD
-from django.core.files.base import ContentFile
-=======
 from django.core.files.uploadedfile import SimpleUploadedFile
 from django.contrib.postgres import fields as postgres_fields
->>>>>>> 2177ce60
 from django.utils.translation import gettext_lazy as _
 from rest_framework.fields import (
     DateField,
@@ -28,7 +24,6 @@
 from rest_framework.utils import html
 from drf_extra_fields import compat
 
-<<<<<<< HEAD
 try:
     from django.contrib.postgres import fields as postgres_fields
     from psycopg2.extras import DateRange, DateTimeTZRange, NumericRange
@@ -41,8 +36,6 @@
 
 logger = logging.getLogger(__name__)
 
-=======
->>>>>>> 2177ce60
 DEFAULT_CONTENT_TYPE = "application/octet-stream"
 
 
@@ -209,20 +202,14 @@
         'bound_ordering': _('The start of the range must not exceed the end of the range.'),
     })
 
-<<<<<<< HEAD
-    def __init__(self, *args, **kwargs):
-        super().__init__(*args, **kwargs)
-
+    def __init__(self, **kwargs):
         if postgres_fields is None:
             assert False, "'psgl2' is required to use {name}. Please install the  'psycopg2' library from 'pip'".format(
                 name=self.__class__.__name__
-            )
-=======
-    def __init__(self, **kwargs):
+
         self.child_attrs = kwargs.pop("child_attrs", {})
         self.child = self.child_class(**self.default_child_attrs, **self.child_attrs)
         super(RangeField, self).__init__(**kwargs)
->>>>>>> 2177ce60
 
     def to_internal_value(self, data):
         """
