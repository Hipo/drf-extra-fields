--- conflicted
+++ resolved
@@ -7,20 +7,13 @@
 ARG DEBIAN_FRONTEND=noninteractive  # to prevent tzdata from asking for input and hanging #193
 
 RUN apt-get update && apt-get install -y \
-<<<<<<< HEAD
-	python3.7 python3.7-distutils \
-	python3.8 python3.8-distutils \
-	python3.9 python3.9-distutils \
-	python3.10 python3.10-distutils \
-=======
-	python3.7 \
-	python3.8 \
-	python3.9 \
-	python3.10 \
-        python3.11 \
->>>>>>> 3c4766b9
-	gdal-bin \
-	python3-pip
+    python3.7 python3.7-distutils \
+    python3.8 python3.8-distutils \
+    python3.9 python3.9-distutils \
+    python3.10 python3.10-distutils \
+    python3.11 python3.11-distutils \
+    gdal-bin \
+    python3-pip
 
 WORKDIR /app
 
